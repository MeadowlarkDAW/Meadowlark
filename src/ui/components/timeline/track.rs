<<<<<<< HEAD
=======

use std::collections::HashMap;

>>>>>>> 5ba4c7e5
use tuix::*;

use crate::backend::timeline::TimelineTrackSaveState;

// Track (TODO)
pub struct Track {
    name: String,

    clips: HashMap<String, Entity>,
}

impl Track {
    pub fn new(name: String) -> Self {
<<<<<<< HEAD
        Self { name: name.clone() }
=======
        Self {
            name: name.clone(),
            clips: HashMap::new(),
        }
>>>>>>> 5ba4c7e5
    }
}

impl Widget for Track {
    type Ret = Entity;
    type Data = TimelineTrackSaveState;
    fn on_build(&mut self, state: &mut State, entity: Entity) -> Self::Ret {
        entity
            .set_background_color(state, Color::rgb(150, 100, 190))
            .set_height(state, Pixels(80.0))
            //.set_width(state, Pixels(1000.0))
            .set_text(state, &self.name)
    }

    fn on_update(&mut self, state: &mut State, entity: Entity, data: &Self::Data) {
        for clip in data.audio_clips().iter() {
            println!("Clip Time: {:?}", clip.timeline_start());
            println!("Clip Duration: {:?}", clip.duration());
            
            if !self.clips.contains_key(clip.name()) {
                self.clips.insert(clip.name().clone(), Element::new().build(state, entity, |builder|
                    builder
                        .set_background_color(Color::rgb(100, 80, 150))
                        .set_width(Pixels(50.0))
                ));
            }
            

        }
    }
}

// Track Controls (TODO)

pub struct TrackControls {}

impl TrackControls {
    pub fn new() -> Self {
        Self {}
    }
}

impl Widget for TrackControls {
    type Ret = Entity;
    type Data = ();
    fn on_build(&mut self, state: &mut State, entity: Entity) -> Self::Ret {
        Element::new().build(state, entity, |builder| {
            builder
                .set_width(Pixels(10.0))
                .set_background_color(Color::rgb(254, 64, 64))
        });

        let col = Column::new().build(state, entity, |builder| {
            builder.set_space(Pixels(5.0)).set_row_between(Pixels(5.0))
        });

        Textbox::new("Spicy Synth").build(state, col, |builder| {
            builder
                .set_background_color(Color::rgb(57, 52, 54))
                .set_child_space(Stretch(1.0))
        });

        Element::new().build(state, col, |builder| {
            builder
                .set_background_color(Color::rgb(0, 240, 77))
                .set_height(Pixels(10.0))
        });

        Element::new().build(state, col, |builder| {
            builder.set_background_color(Color::rgb(57, 52, 54))
        });

        let buttons = Element::new().build(state, entity, |builder| {
            builder
                .set_layout_type(LayoutType::Grid)
                .set_grid_rows(vec![Pixels(30.0), Pixels(30.0)])
                .set_grid_cols(vec![Pixels(30.0), Pixels(30.0), Pixels(30.0)])
                .set_row_between(Stretch(1.0))
                .set_col_between(Stretch(1.0))
                .set_space(Pixels(5.0))
        });

        Element::new().build(state, buttons, |builder| {
            builder
                .set_background_color(Color::rgb(57, 52, 54))
                .set_border_radius(Pixels(3.0))
                .set_child_space(Stretch(1.0))
                .set_row_index(0)
                .set_col_index(0)
                .set_text("R")
        });

        Element::new().build(state, buttons, |builder| {
            builder
                .set_background_color(Color::rgb(57, 52, 54))
                .set_border_radius(Pixels(3.0))
                .set_child_space(Stretch(1.0))
                .set_row_index(0)
                .set_col_index(1)
                .set_text("S")
        });

        Element::new().build(state, buttons, |builder| {
            builder
                .set_background_color(Color::rgb(57, 52, 54))
                .set_border_radius(Pixels(3.0))
                .set_child_space(Stretch(1.0))
                .set_row_index(0)
                .set_col_index(2)
                .set_text("M")
        });

        // Element::new().build(state, buttons, |builder|
        //     builder
        //         .set_background_color(Color::rgb(57, 52, 54))
        //         .set_border_radius(Pixels(3.0))
        //         .set_child_space(Stretch(1.0))
        //         .set_row_index(1)
        //         .set_col_index(0)
        //         .set_text("V")
        // );

        let map = DecibelMap::new(
            -12.0,
            12.0,
            ValueScaling::Linear,
            DisplayDecimals::One,
            true,
        );
        let normalized_default = map.db_to_normalized(0.0);

        Knob::new(map, normalized_default).build(state, buttons, |builder| {
            builder.set_row_index(1).set_col_index(0)
        });

        Element::new().build(state, buttons, |builder| {
            builder
                .set_background_color(Color::rgb(57, 52, 54))
                .set_border_radius(Pixels(3.0))
                .set_child_space(Stretch(1.0))
                .set_row_index(1)
                .set_col_index(1)
                .set_text("A")
        });

        Element::new().build(state, buttons, |builder| {
            builder
                .set_background_color(Color::rgb(57, 52, 54))
                .set_border_radius(Pixels(3.0))
                .set_child_space(Stretch(1.0))
                .set_row_index(1)
                .set_col_index(2)
                .set_text("B")
        });

        // Seems to be an issue with slider on the tuix end
        //Slider::new().build(state, col, |builder| builder);

        entity
            .set_layout_type(state, LayoutType::Row)
            .set_background_color(state, Color::rgb(136, 127, 130))
            .set_height(state, Pixels(80.0))
            .set_width(state, Stretch(1.0))
    }
}<|MERGE_RESOLUTION|>--- conflicted
+++ resolved
@@ -1,9 +1,4 @@
-<<<<<<< HEAD
-=======
-
 use std::collections::HashMap;
-
->>>>>>> 5ba4c7e5
 use tuix::*;
 
 use crate::backend::timeline::TimelineTrackSaveState;
@@ -17,14 +12,10 @@
 
 impl Track {
     pub fn new(name: String) -> Self {
-<<<<<<< HEAD
-        Self { name: name.clone() }
-=======
         Self {
             name: name.clone(),
             clips: HashMap::new(),
         }
->>>>>>> 5ba4c7e5
     }
 }
 
