/*
== Color palette ==

1. Grayscale:

- Dark1:        #141112
- Dark2:        #211C1E
- Dark3:        #383133
- Mid1:         #453D3E
- Mid2:         #767475
- Light1:       #C0C0C0
- Light2:       #FFFFFF

2. Accents with shades:

- Yellow:       #F5F940 - #BDBF3A
- Orange:       #F6A22F - #BE7D24
- Red           #F94840 - #AA2D27
- Purple:       #A144FF - #7130B3
- Blue:         #3E69FF - #2A47AB
- LightBlue:    #49A6FD - #2B6CA8
- Cyan:         #3AF4B1 - #1FB47E
- Green:        #4CFF3C - #37AD2D
*/

/* Useful for debugging */
* {
    /* border-width: 1px;
    border-color: #C0C0C0; */
    color: #C0C0C0;
}

.top_bar {
    background-color: #141112;
    height: 64px;
    child-space: 1s; 
}

.bottom_bar {
    background-color: #141112;
    height: 32px;
    child-space: 1s;
}

.left_bar {
    background-color: #141112;
    width: 32px;
}

.browser {
    background-color: #211C1E;
    min-width: 100px;
    max-width: 400px;
    overflow: visible;
}

.channel_rack {
    width: auto;
}

.header {
    height: 32px;
    background-color: #211C1E;
    child-space: 1s;
    child-left: 1s;
    child-right: 10px;
    col-between: 10px;
}

.channels {
    background-color: #141112;
    layout-type: row;
    width: 450px;
    transition: width 0.08 0.0;
    overflow: visible;
}

.channels>.patterns {
    width: 1s;
    min-width: 0px;
    transition: width 0.08 0.0;
}

.channels > vstack > .patterns {
    height: 0s;
    transition: height 0.08 0.0;
}

.channels.vertical {
    width: 225px;
    transition: width 0.08 0.0;
    /* layout-type: column; */
}

.channels.hidden {
    width: 225px;
    transition: width 0.08 0.0;
}

.channels.vertical > .patterns {
    width: 0s;
    transition: width 0.08 0.0;
}

.channels.vertical > vstack > .patterns {
    height: 1s;
    transition: height 0.08 0.0;
}

.channels.hidden > .patterns {
    width: 0s;
    transition: width 0.08 0.0;
}

.channels.vertical.hidden > vstack > .patterns {
    height: 0s;
    transition: height 0.08 0.0;
}

.instruments {
    width: 225px;
    overflow: visible;
}

.patterns {
    background-color: #7f000080;
    width: 225px;
    overflow: visible;
}

.timeline {
    background-color: #141112;
    child-space: 1s;
}

.toolbar {
    background-color: #211C1E;
    height: 32px;
    space: 0px;
}

.resize_handle {
    background-color: transparent;
    transition: background-color 0.1 0.0;
}

.resize_handle.drag_handle {
    background-color: #C0C0C0;
    transition: background-color 0.1 0.0;
}

<<<<<<< HEAD
.icon {
    child-space: 1s;
    background-color: red;
=======
button {
    background-color: #F94840;
    border-radius: 3px;
    width: auto;
    height: auto;
>>>>>>> 29695b4d
}<|MERGE_RESOLUTION|>--- conflicted
+++ resolved
@@ -149,15 +149,14 @@
     transition: background-color 0.1 0.0;
 }
 
-<<<<<<< HEAD
 .icon {
     child-space: 1s;
     background-color: red;
-=======
+}
+
 button {
     background-color: #F94840;
     border-radius: 3px;
     width: auto;
     height: auto;
->>>>>>> 29695b4d
 }