--- conflicted
+++ resolved
@@ -13,27 +13,6 @@
 
 pub fn top_bar(cx: &mut Context) {
     HStack::new(cx, |cx| {
-<<<<<<< HEAD
-        Label::new(cx, "Menu");
-        HStack::new(cx, |_| {}).text("Top Buttons");
-        HStack::new(cx, |cx| {
-            HStack::new(cx, |cx| {
-                VStack::new(cx, |cx| {
-                    Element::new(cx).text("Graphs");
-                    VStack::new(cx, |cx| {
-                        Data{input_l: 0.69, input_r: 0.42}.build(cx);
-                        Meter::new(cx, Data::input_l, Direction::LeftToRight)
-                            .class("top_bar_peak_meter");
-                        Meter::new(cx, Data::input_r, Direction::LeftToRight)
-                            .class("top_bar_peak_meter");
-                    }).class("top_bar_peak_meter_stack");
-                });
-                Element::new(cx).text("Graphs");
-            });
-        })
-        .class("Graphs");
-    }).class("top_bar");
-=======
         Button::new(
             cx,
             |cx| cx.emit(PanelEvent::TogglePianoRoll),
@@ -43,5 +22,4 @@
         .right(Pixels(20.0));
     })
     .class("top_bar");
->>>>>>> a202aa45
 }