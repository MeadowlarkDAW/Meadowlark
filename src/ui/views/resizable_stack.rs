--- conflicted
+++ resolved
@@ -11,11 +11,7 @@
     where
         F: FnOnce(&mut Context),
     {
-<<<<<<< HEAD
         Self { is_dragging: false, on_drag: None }.build(cx, |cx| {
-=======
-        Self { is_dragging: false }.build(cx, |cx| {
->>>>>>> a475d883
             Element::new(cx)
                 .width(Pixels(6.0))
                 .left(Stretch(1.0))
@@ -47,28 +43,12 @@
                 event.consume();
             }
 
-<<<<<<< HEAD
-        if let Some(window_event) = event.message.downcast() {
-            match window_event {
-                WindowEvent::MouseMove(x, _) => {
-                    if self.is_dragging {
-                        let posx = cx.cache.get_posx(cx.current);
-                        let new_width = *x - posx;
-                        cx.current.set_width(cx, Pixels(new_width));
-
-                        if let Some(callback) = &self.on_drag {
-                            (callback)(cx, new_width);
-                        }
-                    }
-                }
-=======
             ResizableStackEvent::StopDrag => {
                 self.is_dragging = false;
                 cx.release();
                 event.consume()
             }
         });
->>>>>>> a475d883
 
         event.map(|window_event, _| match window_event {
             WindowEvent::MouseMove(x, _) => {
@@ -77,6 +57,10 @@
                     let posx = cx.cache().get_posx(current);
                     let new_width = *x - posx;
                     cx.style().width.insert(current, Pixels(new_width));
+
+                    if let Some(callback) = &self.on_drag {
+                        (callback)(cx, new_width);
+                    }
                 }
             }
 
