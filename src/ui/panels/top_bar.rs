use crate::ui::meter::Meter;
use crate::ui::MeterHandle;
use crate::ui::{icons::IconCode, Icon, PanelEvent};
use vizia::prelude::*;

#[derive(Lens)]
pub struct Data {
    input_l: f32,
    input_r: f32,
}

impl Model for Data {}

pub fn top_bar(cx: &mut Context) {
    HStack::new(cx, |cx| {
<<<<<<< HEAD
        Button::new(
            cx,
            |cx| cx.emit(PanelEvent::TogglePianoRoll),
            |cx| Icon::new(cx, IconCode::Piano, 24.0, 16.0),
        )
        .left(Stretch(1.0))
        .right(Pixels(20.0));
=======
        Button::new(cx, |cx| {}, |cx| Icon::new(cx, IconCode::Menu, 24.0, 16.0))
            .class("top_bar_menu");

        // This is all just dummy content and it doesn't do anything
        HStack::new(cx, |cx| {
            VStack::new(cx, |cx| {
                HStack::new(cx, |cx| {
                    Label::new(cx, "130.00");
                    Label::new(cx, "TAP");
                });
                HStack::new(cx, |cx| {
                    Label::new(cx, "4/4");
                    Label::new(cx, "GRV");
                });
            })
            .class("top_play_left");

            HStack::new(cx, |cx| {
                Button::new(cx, |cx| {}, |cx| Icon::new(cx, IconCode::Play, 24.0, 23.0));
                Button::new(cx, |cx| {}, |cx| Icon::new(cx, IconCode::Stop, 24.0, 23.0));
                Button::new(cx, |cx| {}, |cx| Icon::new(cx, IconCode::Record, 24.0, 23.0));
            })
            .class("top_play_center")
            .top(Stretch(1.0))
            .bottom(Stretch(1.0));

            VStack::new(cx, |cx| {
                Label::new(cx, "AUDIO");
                Label::new(cx, "OVERWRITE");
            })
            .class("top_play_right");
        })
        .class("top_bar_play");

        HStack::new(cx, |cx| {
            VStack::new(cx, |cx| {
                HStack::new(cx, |cx| {
                    Button::new(cx, |cx| {}, |cx| Icon::new(cx, IconCode::Hierarchy, 24.0, 16.0));
                    Button::new(cx, |cx| {}, |cx| Icon::new(cx, IconCode::Grid, 24.0, 16.0));
                    Button::new(cx, |cx| {}, |cx| Icon::new(cx, IconCode::Mixer, 24.0, 16.0));
                    Button::new(
                        cx,
                        |cx| cx.emit(PanelEvent::TogglePianoRoll),
                        |cx| Icon::new(cx, IconCode::Piano, 24.0, 16.0),
                    );
                });
                HStack::new(cx, |cx| {
                    Button::new(cx, |cx| {}, |cx| Icon::new(cx, IconCode::Automation, 24.0, 16.0));
                    Button::new(cx, |cx| {}, |cx| Icon::new(cx, IconCode::Sample, 24.0, 16.0));
                    Button::new(
                        cx,
                        |cx| {},
                        |cx| Icon::new(cx, IconCode::DrumSequencer, 24.0, 16.0),
                    );
                    Button::new(cx, |cx| {}, |cx| Icon::new(cx, IconCode::Stack, 24.0, 16.0));
                });
            })
            .class("top_bar_select_container");

            HStack::new(cx, |cx| {
                VStack::new(cx, |cx| {
                    Label::new(cx, "Oscilloscope");
                    VStack::new(cx, |cx| {
                        Data { input_l: 0.42, input_r: 0.69 }.build(cx);
                        Meter::new(cx, Data::input_l)
                            .line_color(Color::rgb(245, 78, 71))
                            .class("top_bar_peak");
                        Meter::new(cx, Data::input_r)
                            .line_color(Color::rgb(245, 78, 71))
                            .class("top_bar_peak");
                    })
                    .class("top_bar_peak_container");
                })
                .class("top_bar_audio_graph_container");

                VStack::new(cx, |cx| {
                    Label::new(cx, "Usage Graph").top(Stretch(1.0)).bottom(Stretch(1.0));
                })
                .class("top_bar_usage_graph_container");
            })
            .class("top_bar_graph_container");
        })
        .class("top_bar_right_container");
>>>>>>> a475d883
    })
    .class("top_bar");
}<|MERGE_RESOLUTION|>--- conflicted
+++ resolved
@@ -13,15 +13,6 @@
 
 pub fn top_bar(cx: &mut Context) {
     HStack::new(cx, |cx| {
-<<<<<<< HEAD
-        Button::new(
-            cx,
-            |cx| cx.emit(PanelEvent::TogglePianoRoll),
-            |cx| Icon::new(cx, IconCode::Piano, 24.0, 16.0),
-        )
-        .left(Stretch(1.0))
-        .right(Pixels(20.0));
-=======
         Button::new(cx, |cx| {}, |cx| Icon::new(cx, IconCode::Menu, 24.0, 16.0))
             .class("top_bar_menu");
 
@@ -105,7 +96,6 @@
             .class("top_bar_graph_container");
         })
         .class("top_bar_right_container");
->>>>>>> a475d883
     })
     .class("top_bar");
 }