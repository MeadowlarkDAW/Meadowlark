--- conflicted
+++ resolved
@@ -1,16 +1,10 @@
-<<<<<<< HEAD
-use super::{LaneStates, TrackBaseColor};
+use super::{ChannelBaseColor, LaneStates};
 use crate::program_layer::ProgramEvent;
-use rusty_daw_core::MusicalTime;
+use meadowlark_core_types::MusicalTime;
 use std::{
     collections::VecDeque,
     ops::{Range, RangeBounds},
 };
-=======
-use super::ChannelBaseColor;
-use meadowlark_core_types::MusicalTime;
-
->>>>>>> abba4992
 use vizia::prelude::*;
 
 #[derive(Debug, Lens, Clone, Serialize, Deserialize)]
@@ -34,12 +28,6 @@
     /// The position of the left side of the timeline window.
     ///
     /// The UI may mutate this directly without an event.
-<<<<<<< HEAD
-    #[serde(skip)]
-=======
-    ///
-    /// The UI may mutate this directly without an event.
->>>>>>> abba4992
     pub left_start: MusicalTime,
 
     /// This is in units of "lanes", where 1.0 means the "global default lane height".
@@ -68,25 +56,10 @@
     // TODO: Time signature
 }
 
-<<<<<<< HEAD
 pub const VERTICAL_ZOOM_STEP: f64 = 0.25;
 pub const HORIZONTAL_ZOOM_STEP: f64 = 0.25;
 pub const MINIMUM_VERTICAL_ZOOM: f64 = 0.25;
 pub const MAXIMUM_VERTICAL_ZOOM: f64 = 4.0;
-=======
-#[derive(Debug, Lens, Clone, Serialize, Deserialize)]
-pub struct LaneState {
-    /// The name of this lane.
-    ///
-    /// This will be `None` if this just uses the default name.
-    pub name: Option<String>,
-
-    /// The color of this lane.
-    ///
-    /// This will be `None` if this just uses the default color.
-    pub color: Option<ChannelBaseColor>,
->>>>>>> abba4992
-
 pub const MINIMUM_LANE_HEIGHT: f64 = 0.25;
 pub const MAXIMUM_LANE_HEIGHT: f64 = 4.0;
 pub const LANE_HEIGHT_STEP: f64 = 0.25;
