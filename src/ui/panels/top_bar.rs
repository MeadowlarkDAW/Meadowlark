<<<<<<< HEAD
use vizia::*;
use crate::ui::MeterHandle;
use crate::ui::meter::Meter;
=======
use vizia::prelude::*;

>>>>>>> f29d9768
use crate::ui::{icons::IconCode, Icon, PanelEvent};


#[derive(Lens)]
pub struct Data {
    input_l: f32,
    input_r: f32
}

impl Model for Data {}

pub fn top_bar(cx: &mut Context) {
    HStack::new(cx, |cx| {
        Button::new(
            cx,
            |cx| {},
            |cx| Icon::new(cx, IconCode::Menu, 24.0, 16.0),
        )
        .class("top_bar_menu");

        // This is all just dummy content and it doesn't do anything
        HStack::new(cx, |cx |{

            VStack::new(cx, |cx|{
                HStack::new(cx, |cx| {
                    Label::new(cx, "130.00");
                    Label::new(cx, "TAP");
                });
                HStack::new(cx, |cx| {
                    Label::new(cx, "4/4");
                    Label::new(cx, "GRV");
                });
            })
            .class("top_play_left");

            HStack::new(cx, |cx| {
                Button::new(
                    cx,
                    |cx| {},
                    |cx| Icon::new(cx, IconCode::Play, 24.0, 23.0),
                );
                Button::new(
                    cx,
                    |cx| {},
                    |cx| Icon::new(cx, IconCode::Stop, 24.0, 23.0),
                );
                Button::new(
                    cx,
                    |cx| {},
                    |cx| Icon::new(cx, IconCode::Record, 24.0, 23.0),
                );
            })
            .class("top_play_center")
            .top(Stretch(1.0))
            .bottom(Stretch(1.0));

            VStack::new(cx, |cx|{
                Label::new(cx, "AUDIO");
                Label::new(cx, "OVERWRITE");
            })
            .class("top_play_right");
            
        })
        .class("top_bar_play");

        HStack::new(cx, |cx| {
            VStack::new(cx, |cx| {
                HStack::new(cx, |cx| {
                    Button::new(
                        cx,
                        |cx| {},
                        |cx| Icon::new(cx, IconCode::Hierarchy, 24.0, 16.0),
                    );
                    Button::new(
                        cx,
                        |cx| {},
                        |cx| Icon::new(cx, IconCode::Grid, 24.0, 16.0),
                    );
                    Button::new(
                        cx,
                        |cx| {},
                        |cx| Icon::new(cx, IconCode::Mixer, 24.0, 16.0),
                    );
                    Button::new(
                        cx,
                        |cx| cx.emit(PanelEvent::TogglePianoRoll),
                        |cx| Icon::new(cx, IconCode::Piano, 24.0, 16.0),
                    );
                });
                HStack::new(cx, |cx| {
                    Button::new(
                        cx,
                        |cx| {},
                        |cx| Icon::new(cx, IconCode::Automation, 24.0, 16.0),
                    );
                    Button::new(
                        cx,
                        |cx| {},
                        |cx| Icon::new(cx, IconCode::Sample, 24.0, 16.0),
                    );
                    Button::new(
                        cx,
                        |cx| {},
                        |cx| Icon::new(cx, IconCode::DrumSequencer, 24.0, 16.0),
                    );
                    Button::new(
                        cx,
                        |cx| {},
                        |cx| Icon::new(cx, IconCode::Stack, 24.0, 16.0),
                    );
                });
            })
            .class("top_bar_select_container");
            
            HStack::new(cx, |cx| {
                VStack::new(cx, |cx| {
                    Label::new(cx, "Oscilloscope");
                    VStack::new(cx, |cx| {

                        Data{input_l: 0.42, input_r: 0.69}.build(cx);
                        Meter::new(cx, Data::input_l)
                        .line_color(Color::rgb(245, 78, 71))
                        .class("top_bar_peak");
                        Meter::new(cx, Data::input_r)
                        .line_color(Color::rgb(245, 78, 71))
                        .class("top_bar_peak");

                    })
                    .class("top_bar_peak_container");

                })
                .class("top_bar_audio_graph_container");
                
                VStack::new(cx, |cx| {
                    Label::new(cx, "Usage Graph")
                    .top(Stretch(1.0))
                    .bottom(Stretch(1.0));
                })
                .class("top_bar_usage_graph_container");
                
            })
            .class("top_bar_graph_container");
        })
        .class("top_bar_right_container");
    })
    .class("top_bar");
}<|MERGE_RESOLUTION|>--- conflicted
+++ resolved
@@ -1,35 +1,24 @@
-<<<<<<< HEAD
-use vizia::*;
+use crate::ui::meter::Meter;
 use crate::ui::MeterHandle;
-use crate::ui::meter::Meter;
-=======
+use crate::ui::{icons::IconCode, Icon, PanelEvent};
 use vizia::prelude::*;
-
->>>>>>> f29d9768
-use crate::ui::{icons::IconCode, Icon, PanelEvent};
-
 
 #[derive(Lens)]
 pub struct Data {
     input_l: f32,
-    input_r: f32
+    input_r: f32,
 }
 
 impl Model for Data {}
 
 pub fn top_bar(cx: &mut Context) {
     HStack::new(cx, |cx| {
-        Button::new(
-            cx,
-            |cx| {},
-            |cx| Icon::new(cx, IconCode::Menu, 24.0, 16.0),
-        )
-        .class("top_bar_menu");
+        Button::new(cx, |cx| {}, |cx| Icon::new(cx, IconCode::Menu, 24.0, 16.0))
+            .class("top_bar_menu");
 
         // This is all just dummy content and it doesn't do anything
-        HStack::new(cx, |cx |{
-
-            VStack::new(cx, |cx|{
+        HStack::new(cx, |cx| {
+            VStack::new(cx, |cx| {
                 HStack::new(cx, |cx| {
                     Label::new(cx, "130.00");
                     Label::new(cx, "TAP");
@@ -42,53 +31,28 @@
             .class("top_play_left");
 
             HStack::new(cx, |cx| {
-                Button::new(
-                    cx,
-                    |cx| {},
-                    |cx| Icon::new(cx, IconCode::Play, 24.0, 23.0),
-                );
-                Button::new(
-                    cx,
-                    |cx| {},
-                    |cx| Icon::new(cx, IconCode::Stop, 24.0, 23.0),
-                );
-                Button::new(
-                    cx,
-                    |cx| {},
-                    |cx| Icon::new(cx, IconCode::Record, 24.0, 23.0),
-                );
+                Button::new(cx, |cx| {}, |cx| Icon::new(cx, IconCode::Play, 24.0, 23.0));
+                Button::new(cx, |cx| {}, |cx| Icon::new(cx, IconCode::Stop, 24.0, 23.0));
+                Button::new(cx, |cx| {}, |cx| Icon::new(cx, IconCode::Record, 24.0, 23.0));
             })
             .class("top_play_center")
             .top(Stretch(1.0))
             .bottom(Stretch(1.0));
 
-            VStack::new(cx, |cx|{
+            VStack::new(cx, |cx| {
                 Label::new(cx, "AUDIO");
                 Label::new(cx, "OVERWRITE");
             })
             .class("top_play_right");
-            
         })
         .class("top_bar_play");
 
         HStack::new(cx, |cx| {
             VStack::new(cx, |cx| {
                 HStack::new(cx, |cx| {
-                    Button::new(
-                        cx,
-                        |cx| {},
-                        |cx| Icon::new(cx, IconCode::Hierarchy, 24.0, 16.0),
-                    );
-                    Button::new(
-                        cx,
-                        |cx| {},
-                        |cx| Icon::new(cx, IconCode::Grid, 24.0, 16.0),
-                    );
-                    Button::new(
-                        cx,
-                        |cx| {},
-                        |cx| Icon::new(cx, IconCode::Mixer, 24.0, 16.0),
-                    );
+                    Button::new(cx, |cx| {}, |cx| Icon::new(cx, IconCode::Hierarchy, 24.0, 16.0));
+                    Button::new(cx, |cx| {}, |cx| Icon::new(cx, IconCode::Grid, 24.0, 16.0));
+                    Button::new(cx, |cx| {}, |cx| Icon::new(cx, IconCode::Mixer, 24.0, 16.0));
                     Button::new(
                         cx,
                         |cx| cx.emit(PanelEvent::TogglePianoRoll),
@@ -96,56 +60,38 @@
                     );
                 });
                 HStack::new(cx, |cx| {
-                    Button::new(
-                        cx,
-                        |cx| {},
-                        |cx| Icon::new(cx, IconCode::Automation, 24.0, 16.0),
-                    );
-                    Button::new(
-                        cx,
-                        |cx| {},
-                        |cx| Icon::new(cx, IconCode::Sample, 24.0, 16.0),
-                    );
+                    Button::new(cx, |cx| {}, |cx| Icon::new(cx, IconCode::Automation, 24.0, 16.0));
+                    Button::new(cx, |cx| {}, |cx| Icon::new(cx, IconCode::Sample, 24.0, 16.0));
                     Button::new(
                         cx,
                         |cx| {},
                         |cx| Icon::new(cx, IconCode::DrumSequencer, 24.0, 16.0),
                     );
-                    Button::new(
-                        cx,
-                        |cx| {},
-                        |cx| Icon::new(cx, IconCode::Stack, 24.0, 16.0),
-                    );
+                    Button::new(cx, |cx| {}, |cx| Icon::new(cx, IconCode::Stack, 24.0, 16.0));
                 });
             })
             .class("top_bar_select_container");
-            
+
             HStack::new(cx, |cx| {
                 VStack::new(cx, |cx| {
                     Label::new(cx, "Oscilloscope");
                     VStack::new(cx, |cx| {
-
-                        Data{input_l: 0.42, input_r: 0.69}.build(cx);
+                        Data { input_l: 0.42, input_r: 0.69 }.build(cx);
                         Meter::new(cx, Data::input_l)
-                        .line_color(Color::rgb(245, 78, 71))
-                        .class("top_bar_peak");
+                            .line_color(Color::rgb(245, 78, 71))
+                            .class("top_bar_peak");
                         Meter::new(cx, Data::input_r)
-                        .line_color(Color::rgb(245, 78, 71))
-                        .class("top_bar_peak");
-
+                            .line_color(Color::rgb(245, 78, 71))
+                            .class("top_bar_peak");
                     })
                     .class("top_bar_peak_container");
-
                 })
                 .class("top_bar_audio_graph_container");
-                
+
                 VStack::new(cx, |cx| {
-                    Label::new(cx, "Usage Graph")
-                    .top(Stretch(1.0))
-                    .bottom(Stretch(1.0));
+                    Label::new(cx, "Usage Graph").top(Stretch(1.0)).bottom(Stretch(1.0));
                 })
                 .class("top_bar_usage_graph_container");
-                
             })
             .class("top_bar_graph_container");
         })
